--- conflicted
+++ resolved
@@ -2,16 +2,13 @@
 
 import (
 	"context"
-<<<<<<< HEAD
+	"crypto/sha256"
 	"errors"
 	"fmt"
 	"io"
 	"os"
 	"runtime"
 	"strconv"
-=======
-	"crypto/sha256"
->>>>>>> 025f12f6
 	"sync"
 	"time"
 
@@ -260,23 +257,6 @@
 	}
 }
 
-<<<<<<< HEAD
-=======
-type dealFrom struct {
-	deal *types.Deal
-	from mino.Address
-}
-
-type dealFromResharing struct {
-	dealResharing *types.DealResharing
-	from          mino.Address
-}
-
-type responseFrom struct {
-	response *types.Response
-	from     mino.Address
-}
-
 var (
 	workerNum    = 2
 	wgBatchReply sync.WaitGroup
@@ -288,7 +268,6 @@
 	sp    types.ShareAndProof
 }
 
->>>>>>> 025f12f6
 // Stream implements mino.Handler. It allows one to stream messages to the
 // players.
 func (h *Handler) Stream(out mino.Sender, in mino.Receiver) error {
@@ -423,7 +402,6 @@
 	return nil
 }
 
-<<<<<<< HEAD
 // start is called when the node has received its start message. Note that we
 // might have already received some deals from other nodes in the meantime. The
 // function handles the DKG creation protocol.
@@ -433,76 +411,6 @@
 	err := h.startRes.switchState(sharing)
 	if err != nil {
 		return xerrors.Errorf("failed to switch state: %v", err)
-=======
-func (h *Handler) handleVerifiableDecrypt(out mino.Sender, msg types.VerifiableDecryptRequest,
-	from mino.Address) error {
-	dela.Logger.Trace().Msgf(
-		"%v received verifiable decrypt request from %v\n", h.me, from,
-	)
-	if !h.startRes.Done() {
-		return xerrors.Errorf(
-			"you must first initialize DKG. Did you " +
-				"call setup() first?",
-		)
-	}
-	ciphertexts := msg.GetCiphertexts()
-	batchsize := len(ciphertexts)
-
-	shareAndProofs := make([]types.ShareAndProof, batchsize)
-	jobChan := make(chan job, batchsize)
-
-	for i, cp := range ciphertexts {
-		jobChan <- job{
-			index: i,
-			cp:    cp,
-		}
-
-	}
-	close(jobChan)
-
-	if batchsize < workerNum {
-		workerNum = batchsize
-	}
-	for i := 0; i < workerNum; i++ {
-		wgBatchReply.Add(1)
-		go func(jobChan <-chan job) {
-			defer wgBatchReply.Done()
-
-			for j := range jobChan {
-				h.verifiableDecryption(&j)
-				shareAndProofs[j.index] = j.sp
-
-			}
-
-		}(jobChan)
-	}
-
-	wgBatchReply.Wait()
-	verifiableDecryptReply := types.NewVerifiableDecryptReply(shareAndProofs)
-
-	errs := out.Send(verifiableDecryptReply, from)
-	err := <-errs
-	if err != nil {
-		dela.Logger.Error().Msgf(
-			"%v couldn't send its share back \n", h.me,
-		)
-		return xerrors.Errorf(
-			"got an error while sending the verifiable decrypt "+
-				"reply: %v", err,
-		)
-	}
-
-	return nil
-}
-
-func (h *Handler) handleStart(out mino.Sender,
-	from mino.Address, msg types.Start, done chan struct{}) error {
-	if h.startRes.Done() {
-		dela.Logger.Warn().Msgf(
-			"%v ignored start request from %v as it is already"+
-				" started\n", h.me, from)
-		return xerrors.Errorf("dkg is already started")
->>>>>>> 025f12f6
 	}
 
 	if len(start.GetAddresses()) != len(start.GetPublicKeys()) {
@@ -1042,8 +950,67 @@
 	return nil
 }
 
-<<<<<<< HEAD
-=======
+func (h *Handler) handleVerifiableDecrypt(out mino.Sender, msg types.VerifiableDecryptRequest,
+	from mino.Address) error {
+	dela.Logger.Trace().Msgf(
+		"%v received verifiable decrypt request from %v\n", h.me, from,
+	)
+	if !h.startRes.Done() {
+		return xerrors.Errorf(
+			"you must first initialize DKG. Did you " +
+				"call setup() first?",
+		)
+	}
+	ciphertexts := msg.GetCiphertexts()
+	batchsize := len(ciphertexts)
+
+	shareAndProofs := make([]types.ShareAndProof, batchsize)
+	jobChan := make(chan job, batchsize)
+
+	for i, cp := range ciphertexts {
+		jobChan <- job{
+			index: i,
+			cp:    cp,
+		}
+
+	}
+	close(jobChan)
+
+	if batchsize < workerNum {
+		workerNum = batchsize
+	}
+	for i := 0; i < workerNum; i++ {
+		wgBatchReply.Add(1)
+		go func(jobChan <-chan job) {
+			defer wgBatchReply.Done()
+
+			for j := range jobChan {
+				h.verifiableDecryption(&j)
+				shareAndProofs[j.index] = j.sp
+
+			}
+
+		}(jobChan)
+	}
+
+	wgBatchReply.Wait()
+	verifiableDecryptReply := types.NewVerifiableDecryptReply(shareAndProofs)
+
+	errs := out.Send(verifiableDecryptReply, from)
+	err := <-errs
+	if err != nil {
+		dela.Logger.Error().Msgf(
+			"%v couldn't send its share back \n", h.me,
+		)
+		return xerrors.Errorf(
+			"got an error while sending the verifiable decrypt "+
+				"reply: %v", err,
+		)
+	}
+
+	return nil
+}
+
 // this function verifies the encryption proofs
 // a discription can be found in https://arxiv.org/pdf/2205.08529.pdf / section 5.4 Protocol / ster 3: key reconstruction
 func (h *Handler) checkEncryptionProof(cp types.Ciphertext) error {
@@ -1119,9 +1086,6 @@
 
 }
 
-///////// auxiliary functions
-
->>>>>>> 025f12f6
 // isInSlice gets an address and a slice of addresses and returns true if that
 // address is in the slice. This function is called for checking whether an old
 // committee member is in the new committee as well or not
