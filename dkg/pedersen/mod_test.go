package pedersen

import (
	"testing"

	"github.com/rs/zerolog"
	"github.com/stretchr/testify/require"
	"go.dedis.ch/dela"
	"go.dedis.ch/dela/crypto"
	"go.dedis.ch/dela/crypto/ed25519"
	"go.dedis.ch/dela/dkg"
	"go.dedis.ch/dela/dkg/pedersen/types"
	"go.dedis.ch/dela/internal/testing/fake"
	"go.dedis.ch/dela/mino"
	"go.dedis.ch/dela/mino/minogrpc"
	"go.dedis.ch/dela/mino/router/tree"
	"go.dedis.ch/kyber/v3"
)

func TestPedersen_Listen(t *testing.T) {
	pedersen, _ := NewPedersen(fake.Mino{})

	actor, err := pedersen.Listen()
	require.NoError(t, err)

	require.NotNil(t, actor)
}

func TestPedersen_Setup(t *testing.T) {
	actor := Actor{
		rpc:      fake.NewBadRPC(),
		startRes: &state{},
	}

	fakeAuthority := fake.NewAuthority(1, fake.NewSigner)

	_, err := actor.Setup(fakeAuthority, 0)
	require.EqualError(t, err, fake.Err("failed to stream"))

	rpc := fake.NewStreamRPC(fake.NewReceiver(), fake.NewBadSender())
	actor.rpc = rpc

	_, err = actor.Setup(fakeAuthority, 0)
	require.EqualError(t, err, "expected ed25519.PublicKey, got 'fake.PublicKey'")

	rpc = fake.NewStreamRPC(fake.NewBadReceiver(), fake.Sender{})
	actor.rpc = rpc

	fakeAuthority = fake.NewAuthority(2, ed25519.NewSigner)

	_, err = actor.Setup(fakeAuthority, 1)
	require.EqualError(t, err, fake.Err("got an error from '%!s(<nil>)' while receiving"))

	recv := fake.NewReceiver(fake.NewRecvMsg(fake.NewAddress(0), nil))

	rpc = fake.NewStreamRPC(recv, fake.Sender{})
	actor.rpc = rpc

	_, err = actor.Setup(fakeAuthority, 1)
	require.EqualError(t, err, "expected to receive a Done message, but go the following: <nil>")

	rpc = fake.NewStreamRPC(fake.NewReceiver(
		fake.NewRecvMsg(fake.NewAddress(0), types.NewStartDone(suite.Point())),
		fake.NewRecvMsg(fake.NewAddress(0), types.NewStartDone(suite.Point().Pick(suite.RandomStream()))),
	), fake.Sender{})
	actor.rpc = rpc

	_, err = actor.Setup(fakeAuthority, 1)
	require.Error(t, err)
	require.Regexp(t, "^the public keys does not match:", err)
}

func TestPedersen_GetPublicKey(t *testing.T) {
	actor := Actor{
		startRes: &state{},
	}

	_, err := actor.GetPublicKey()
	require.EqualError(t, err, "DKG has not been initialized")

	actor.startRes = &state{participants: []mino.Address{fake.NewAddress(0)}, distrKey: suite.Point()}
	_, err = actor.GetPublicKey()
	require.NoError(t, err)
}

func TestPedersen_Decrypt(t *testing.T) {
	actor := Actor{
		rpc:      fake.NewBadRPC(),
		startRes: &state{participants: []mino.Address{fake.NewAddress(0)}, distrKey: suite.Point()},
	}

	_, err := actor.Decrypt(suite.Point(), suite.Point())
	require.EqualError(t, err, fake.Err("failed to create stream"))

	rpc := fake.NewStreamRPC(fake.NewBadReceiver(), fake.NewBadSender())
	actor.rpc = rpc

	_, err = actor.Decrypt(suite.Point(), suite.Point())
	require.EqualError(t, err, fake.Err("failed to send decrypt request"))

	recv := fake.NewReceiver(fake.NewRecvMsg(fake.NewAddress(0), nil))

	rpc = fake.NewStreamRPC(recv, fake.Sender{})
	actor.rpc = rpc

	_, err = actor.Decrypt(suite.Point(), suite.Point())
	require.EqualError(t, err, "got unexpected reply, expected types.DecryptReply but got: <nil>")

	recv = fake.NewReceiver(
		fake.NewRecvMsg(fake.NewAddress(0), types.DecryptReply{I: -1, V: suite.Point()}),
	)

	rpc = fake.NewStreamRPC(recv, fake.Sender{})
	actor.rpc = rpc

	_, err = actor.Decrypt(suite.Point(), suite.Point())
	require.EqualError(t, err, "failed to recover commit: share: not enough "+
		"good public shares to reconstruct secret commitment")

	recv = fake.NewReceiver(
		fake.NewRecvMsg(fake.NewAddress(0), types.DecryptReply{I: 1, V: suite.Point()}),
	)

	rpc = fake.NewStreamRPC(recv, fake.Sender{})
	actor.rpc = rpc

	_, err = actor.Decrypt(suite.Point(), suite.Point())
	require.NoError(t, err)
}

<<<<<<< HEAD
func TestPedersen_Reshare(t *testing.T) {
	actor := Actor{}
	err := actor.Reshare()
	require.NoError(t, err)
}

=======
>>>>>>> c6410ed1
func TestPedersen_Scenario(t *testing.T) {
	// Use with MINO_TRAFFIC=log
	// traffic.LogItems = false
	// traffic.LogEvent = false
	// defer func() {
	// 	traffic.SaveItems("graph.dot", true, false)
	// 	traffic.SaveEvents("events.dot")
	// }()

	oldLog := dela.Logger
	defer func() {
		dela.Logger = oldLog
	}()

	dela.Logger = dela.Logger.Level(zerolog.WarnLevel)

	n := 32

	minos := make([]mino.Mino, n)
	dkgs := make([]dkg.DKG, n)
	addrs := make([]mino.Address, n)

	for i := 0; i < n; i++ {
		addr := minogrpc.ParseAddress("127.0.0.1", 0)

		m, err := minogrpc.NewMinogrpc(addr, nil, tree.NewRouter(minogrpc.NewAddressFactory()))
		require.NoError(t, err)

		defer m.GracefulStop()

		minos[i] = m
		addrs[i] = m.GetAddress()
	}

	pubkeys := make([]kyber.Point, len(minos))

	for i, mi := range minos {
		for _, m := range minos {
			mi.(*minogrpc.Minogrpc).GetCertificateStore().Store(m.GetAddress(), m.(*minogrpc.Minogrpc).GetCertificateChain())
		}

		d, pubkey := NewPedersen(mi.(*minogrpc.Minogrpc))

		dkgs[i] = d
		pubkeys[i] = pubkey
	}

	fakeAuthority := NewAuthority(addrs, pubkeys)

	message := []byte("Hello world")
	actors := make([]dkg.Actor, n)
	for i := 0; i < n; i++ {
		actor, err := dkgs[i].Listen()
		require.NoError(t, err)

		actors[i] = actor
	}

	// trying to call a decrypt/encrypt before a setup
	_, _, _, err := actors[0].Encrypt(message)
	require.EqualError(t, err, "you must first initialize DKG. Did you call setup() first?")
	_, err = actors[0].Decrypt(nil, nil)
	require.EqualError(t, err, "you must first initialize DKG. Did you call setup() first?")

	_, err = actors[0].Setup(fakeAuthority, n)
	require.NoError(t, err)

	_, err = actors[0].Setup(fakeAuthority, n)
	require.EqualError(t, err, "startRes is already done, only one setup call is allowed")

	// every node should be able to encrypt/decrypt
	for i := 0; i < n; i++ {
		K, C, remainder, err := actors[i].Encrypt(message)
		require.NoError(t, err)
		require.Len(t, remainder, 0)
		decrypted, err := actors[i].Decrypt(K, C)
		require.NoError(t, err)
		require.Equal(t, message, decrypted)
	}
}

// -----------------------------------------------------------------------------
// Utility functions

//
// Collective authority
//

// CollectiveAuthority is a fake implementation of the cosi.CollectiveAuthority
// interface.
type CollectiveAuthority struct {
	crypto.CollectiveAuthority
	addrs   []mino.Address
	pubkeys []kyber.Point
	signers []crypto.Signer
}

// NewAuthority returns a new collective authority of n members with new signers
// generated by g.
func NewAuthority(addrs []mino.Address, pubkeys []kyber.Point) CollectiveAuthority {
	signers := make([]crypto.Signer, len(pubkeys))
	for i, pubkey := range pubkeys {
		signers[i] = newFakeSigner(pubkey)
	}

	return CollectiveAuthority{
		pubkeys: pubkeys,
		addrs:   addrs,
		signers: signers,
	}
}

// GetPublicKey implements cosi.CollectiveAuthority.
func (ca CollectiveAuthority) GetPublicKey(addr mino.Address) (crypto.PublicKey, int) {

	for i, address := range ca.addrs {
		if address.Equal(addr) {
			return ed25519.NewPublicKeyFromPoint(ca.pubkeys[i]), i
		}
	}
	return nil, -1
}

// Len implements mino.Players.
func (ca CollectiveAuthority) Len() int {
	return len(ca.pubkeys)
}

// AddressIterator implements mino.Players.
func (ca CollectiveAuthority) AddressIterator() mino.AddressIterator {
	return fake.NewAddressIterator(ca.addrs)
}

func (ca CollectiveAuthority) PublicKeyIterator() crypto.PublicKeyIterator {
	return fake.NewPublicKeyIterator(ca.signers)
}

func newFakeSigner(pubkey kyber.Point) fakeSigner {
	return fakeSigner{
		pubkey: pubkey,
	}
}

// fakeSigner is a fake signer
//
// - implements crypto.Signer
type fakeSigner struct {
	crypto.Signer
	pubkey kyber.Point
}

// GetPublicKey implements crypto.Signer
func (s fakeSigner) GetPublicKey() crypto.PublicKey {
	return ed25519.NewPublicKeyFromPoint(s.pubkey)
}<|MERGE_RESOLUTION|>--- conflicted
+++ resolved
@@ -128,15 +128,6 @@
 	require.NoError(t, err)
 }
 
-<<<<<<< HEAD
-func TestPedersen_Reshare(t *testing.T) {
-	actor := Actor{}
-	err := actor.Reshare()
-	require.NoError(t, err)
-}
-
-=======
->>>>>>> c6410ed1
 func TestPedersen_Scenario(t *testing.T) {
 	// Use with MINO_TRAFFIC=log
 	// traffic.LogItems = false
