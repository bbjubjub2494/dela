--- conflicted
+++ resolved
@@ -6,10 +6,7 @@
 	"time"
 
 	"go.dedis.ch/dela"
-<<<<<<< HEAD
-
-=======
->>>>>>> 025f12f6
+
 	"go.dedis.ch/dela/crypto/ed25519"
 	"go.dedis.ch/dela/dkg"
 
@@ -548,7 +545,6 @@
 	return nil
 }
 
-// auxiliary function
 // thif function verifies the decryption proof
 // a discription can be found in https://arxiv.org/pdf/2205.08529.pdf / section 5.4 Protocol / step 3: key reconstruction
 func checkDecryptionProof(sp types.ShareAndProof, K kyber.Point) error {
