package pedersen

import (
	"go.dedis.ch/dela/dkg"
	"go.dedis.ch/dela/mino"
	"go.dedis.ch/kyber/v3"
	"go.dedis.ch/kyber/v3/share"
	"go.dedis.ch/kyber/v3/suites"
	"go.dedis.ch/kyber/v3/util/random"
	"golang.org/x/net/context"
	"golang.org/x/xerrors"
)

// Suite is the Kyber suite for Pedersen.
var suite = suites.MustFind("Ed25519")

// Pedersen allows one to initialise a new DKG protocol.
//
// - implements dkg.DKG
type Pedersen struct {
	privKey kyber.Scalar
	mino    mino.Mino
<<<<<<< HEAD
	factory serde.Factory
=======
	rpc     mino.RPC
>>>>>>> 823dd40b
}

// NewPedersen returns a new DKG Pedersen factory
func NewPedersen(privKey kyber.Scalar, m mino.Mino) *Pedersen {
	factory := NewMessageFactory(suite, m.GetAddressFactory())

	return &Pedersen{
		privKey: privKey,
		mino:    m,
		factory: factory,
	}
}

// Listen implements dkg.DKG. It must be called on each node that participates
// in the DKG. Creates the RPC.
func (s *Pedersen) Listen() (dkg.Actor, error) {

	h := NewHandler(s.privKey, s.mino.GetAddress(), s.factory)

<<<<<<< HEAD
	rpc, err := s.mino.MakeRPC("dkg", h)
=======
	// TODO: should be done only in the Listen func.
	rpc, err := m.MakeRPC("pedersen", h, factory)
>>>>>>> 823dd40b
	if err != nil {
		return nil, xerrors.Errorf("failed to create RPC: %v", err)
	}

<<<<<<< HEAD
	a := &Actor{
		rpc:      rpc,
		factory:  s.factory,
		startRes: h.startRes,
	}

	return a, nil
}

// Actor allows one to perform DKG operations like encrypt/decrypt a message
//
// - implements dkg.Actor
type Actor struct {
	rpc      mino.RPC
	factory  serde.Factory
	startRes *state
=======
	return &Pedersen{
		privKey: privKey,
		mino:    m,
		rpc:     rpc,
	}, nil
>>>>>>> 823dd40b
}

// Setup implement dkg.Actor. It initializes the DKG.
func (a *Actor) Setup(players mino.Players, pubKeys []kyber.Point, threshold int) error {

	if players.Len() != len(pubKeys) {
		return xerrors.Errorf("there should be as many players as "+
			"pubKey: %d := %d", players.Len(), len(pubKeys))
	}

	if a.startRes.Done() {
		return xerrors.Errorf("startRes is already done, only one setup call is allowed")
	}

	ctx, cancel := context.WithCancel(context.Background())
	defer cancel()

	sender, receiver, err := a.rpc.Stream(ctx, players)
	if err != nil {
		return xerrors.Errorf("failed to stream: %v", err)
	}

	players.AddressIterator().Seek(0)
	addrs := make([]mino.Address, 0, players.Len())
	for players.AddressIterator().HasNext() {
		addrs = append(addrs, players.AddressIterator().GetNext())
	}

	message := Start{
		t:         threshold,
		addresses: addrs,
		pubkeys:   pubKeys,
	}

	errs := sender.Send(message, addrs...)
	err, more := <-errs
	if more {
		return xerrors.Errorf("failed to send start: %v", err)
	}

	dkgPubKeys := make([]kyber.Point, len(addrs))

	for i := 0; i < len(addrs); i++ {

		addr, msg, err := receiver.Recv(context.Background())
		if err != nil {
			return xerrors.Errorf("got an error from '%s' while "+
				"receiving: %v", addr, err)
		}

<<<<<<< HEAD
		resp := tmp.FromProto(msg, a.factory)

		doneMsg, ok := resp.(StartDone)
=======
		doneMsg, ok := msg.(StartDone)
>>>>>>> 823dd40b
		if !ok {
			return xerrors.Errorf("expected to receive a Done message, but "+
				"go the following: %T", msg)
		}

		dkgPubKeys[i] = doneMsg.pubkey

		// this is a simple check that every node sends back the same DKG pub
		// key.
		// TODO: handle the situation where a pub key is not the same
		if i != 0 && !dkgPubKeys[i-1].Equal(doneMsg.pubkey) {
			return xerrors.Errorf("the public keys does not match: %v", dkgPubKeys)
		}
	}

<<<<<<< HEAD
	return nil
=======
	// TODO: that only works for the one that runs listen.
	actor := &Actor{
		rpc:     s.rpc,
		PubKey:  dkgPubKeys[0],
		players: players,
	}

	return actor, nil
}

// Actor allows one to perform DKG operations like encrypt/decrypt a message
//
// - implements dkg.Actor
type Actor struct {
	rpc     mino.RPC
	PubKey  kyber.Point
	players mino.Players
>>>>>>> 823dd40b
}

// Encrypt implements dkg.Actor. It uses the DKG public key to encrypt a
// message.
func (a *Actor) Encrypt(message []byte) (K, C kyber.Point, remainder []byte,
	err error) {

	if !a.startRes.Done() {
		return nil, nil, nil, xerrors.Errorf("you must first initialize DKG. " +
			"Did you call setup() first?")
	}

	// Embed the message (or as much of it as will fit) into a curve point.
	M := suite.Point().Embed(message, random.New())
	max := suite.Point().EmbedLen()
	if max > len(message) {
		max = len(message)
	}
	remainder = message[max:]
	// ElGamal-encrypt the point to produce ciphertext (K,C).
	k := suite.Scalar().Pick(random.New())             // ephemeral private key
	K = suite.Point().Mul(k, nil)                      // ephemeral DH public key
	S := suite.Point().Mul(k, a.startRes.GetDistKey()) // ephemeral DH shared secret
	C = S.Add(S, M)                                    // message blinded with secret

	return K, C, remainder, nil
}

// Decrypt implements dkg.Actor. It gets the private shares of the nodes and
// decrypt the  message.
// TODO: perform a re-encryption instead of gathering the private shares, which
// should never happen.
func (a *Actor) Decrypt(K, C kyber.Point) ([]byte, error) {

	if !a.startRes.Done() {
		return nil, xerrors.Errorf("you must first initialize DKG. " +
			"Did you call setup() first?")
	}

	players := mino.NewAddresses(a.startRes.GetParticipants()...)

	ctx, cancel := context.WithCancel(context.Background())
	defer cancel()

	sender, receiver, err := a.rpc.Stream(ctx, players)
	if err != nil {
		return nil, nil
	}

	players = mino.NewAddresses(a.startRes.GetParticipants()...)
	iterator := players.AddressIterator()

	addrs := make([]mino.Address, 0, players.Len())
	for iterator.HasNext() {
		addrs = append(addrs, iterator.GetNext())
	}

	message := DecryptRequest{
		K: K,
		C: C,
	}

	sender.Send(message, addrs...)

	pubShares := make([]*share.PubShare, len(addrs))

	for i := 0; i < len(addrs); i++ {
		from, message, err := receiver.Recv(ctx)
		if err != nil {
			return []byte{}, xerrors.Errorf("failed to receive from '%s': %v",
				from, err)
		}

<<<<<<< HEAD
		resp := tmp.FromProto(message, a.factory)

		decryptReply, ok := resp.(DecryptReply)
=======
		decryptReply, ok := message.(DecryptReply)
>>>>>>> 823dd40b
		if !ok {
			return []byte{}, xerrors.Errorf("got unexpected reply, expected "+
				"a decrypt reply but got: %T", message)
		}

		pubShares[i] = &share.PubShare{
			I: int(decryptReply.I),
			V: decryptReply.V,
		}
	}

	res, err := share.RecoverCommit(suite, pubShares, len(addrs), len(addrs))
	if err != nil {
		return []byte{}, xerrors.Errorf("failed to recover commit: %v", err)
	}

	decryptedMessage, err := res.Data()
	if err != nil {
		return []byte{}, xerrors.Errorf("failed to get embeded data: %v", err)
	}

	return decryptedMessage, nil
}

// Reshare implements dkg.Actor. It recreates the DKG with an updated list of
// participants.
// TODO: to do
func (a *Actor) Reshare() error {
	return nil
}<|MERGE_RESOLUTION|>--- conflicted
+++ resolved
@@ -3,6 +3,7 @@
 import (
 	"go.dedis.ch/dela/dkg"
 	"go.dedis.ch/dela/mino"
+	"go.dedis.ch/dela/serde"
 	"go.dedis.ch/kyber/v3"
 	"go.dedis.ch/kyber/v3/share"
 	"go.dedis.ch/kyber/v3/suites"
@@ -20,11 +21,8 @@
 type Pedersen struct {
 	privKey kyber.Scalar
 	mino    mino.Mino
-<<<<<<< HEAD
+	rpc     mino.RPC
 	factory serde.Factory
-=======
-	rpc     mino.RPC
->>>>>>> 823dd40b
 }
 
 // NewPedersen returns a new DKG Pedersen factory
@@ -44,17 +42,11 @@
 
 	h := NewHandler(s.privKey, s.mino.GetAddress(), s.factory)
 
-<<<<<<< HEAD
-	rpc, err := s.mino.MakeRPC("dkg", h)
-=======
-	// TODO: should be done only in the Listen func.
-	rpc, err := m.MakeRPC("pedersen", h, factory)
->>>>>>> 823dd40b
+	rpc, err := s.mino.MakeRPC("dkg", h, s.factory)
 	if err != nil {
 		return nil, xerrors.Errorf("failed to create RPC: %v", err)
 	}
 
-<<<<<<< HEAD
 	a := &Actor{
 		rpc:      rpc,
 		factory:  s.factory,
@@ -71,13 +63,6 @@
 	rpc      mino.RPC
 	factory  serde.Factory
 	startRes *state
-=======
-	return &Pedersen{
-		privKey: privKey,
-		mino:    m,
-		rpc:     rpc,
-	}, nil
->>>>>>> 823dd40b
 }
 
 // Setup implement dkg.Actor. It initializes the DKG.
@@ -128,13 +113,7 @@
 				"receiving: %v", addr, err)
 		}
 
-<<<<<<< HEAD
-		resp := tmp.FromProto(msg, a.factory)
-
-		doneMsg, ok := resp.(StartDone)
-=======
 		doneMsg, ok := msg.(StartDone)
->>>>>>> 823dd40b
 		if !ok {
 			return xerrors.Errorf("expected to receive a Done message, but "+
 				"go the following: %T", msg)
@@ -150,27 +129,7 @@
 		}
 	}
 
-<<<<<<< HEAD
 	return nil
-=======
-	// TODO: that only works for the one that runs listen.
-	actor := &Actor{
-		rpc:     s.rpc,
-		PubKey:  dkgPubKeys[0],
-		players: players,
-	}
-
-	return actor, nil
-}
-
-// Actor allows one to perform DKG operations like encrypt/decrypt a message
-//
-// - implements dkg.Actor
-type Actor struct {
-	rpc     mino.RPC
-	PubKey  kyber.Point
-	players mino.Players
->>>>>>> 823dd40b
 }
 
 // Encrypt implements dkg.Actor. It uses the DKG public key to encrypt a
@@ -244,13 +203,7 @@
 				from, err)
 		}
 
-<<<<<<< HEAD
-		resp := tmp.FromProto(message, a.factory)
-
-		decryptReply, ok := resp.(DecryptReply)
-=======
 		decryptReply, ok := message.(DecryptReply)
->>>>>>> 823dd40b
 		if !ok {
 			return []byte{}, xerrors.Errorf("got unexpected reply, expected "+
 				"a decrypt reply but got: %T", message)
