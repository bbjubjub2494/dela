--- conflicted
+++ resolved
@@ -117,11 +117,7 @@
 				Name:    "withTests",
 				Aliases: []string{"t"},
 				Usage: "includes the test files. Is not taken into account " +
-<<<<<<< HEAD
 					"if a config with 'withtests' is provided.",
-=======
-					"if a config with 'withtest' is provided.",
->>>>>>> 5465dbd6
 			},
 		},
 		Action: run,
@@ -135,7 +131,6 @@
 
 // run is the main action of the CLI.
 func run(c *cli.Context) error {
-
 	searchDir := c.Args().First()
 	if searchDir == "" {
 		return xerrors.Errorf("please provide the folder path")
@@ -167,7 +162,6 @@
 	displayGraph(out, links, interfaces)
 
 	return nil
-
 }
 
 func loadConfig(c *cli.Context) (config, error) {
@@ -216,7 +210,6 @@
 	}
 
 	return out, nil
-
 }
 
 // walkFn returns the functions that will be called recursively on each file and
